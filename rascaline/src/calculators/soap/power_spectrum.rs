use std::collections::{BTreeSet, HashMap};

use ndarray::parallel::prelude::*;

use metatensor::{TensorMap, TensorBlock, EmptyArray};
use metatensor::{LabelsBuilder, Labels, LabelValue};

use crate::calculators::CalculatorBase;
use crate::{CalculationOptions, Calculator, LabelsSelection};
use crate::{Error, System};

use super::SphericalExpansionParameters;
use super::{SphericalExpansion, CutoffFunction, RadialScaling};
use crate::calculators::radial_basis::RadialBasis;

use crate::labels::{SpeciesFilter, SamplesBuilder};
use crate::labels::AtomCenteredSamples;
use crate::labels::{KeysBuilder, CenterTwoNeighborsSpeciesKeys};


/// Parameters for SOAP power spectrum calculator.
///
/// In the SOAP power spectrum, each sample represents rotationally-averaged
/// atomic density correlations, built on top of the spherical expansion. Each
/// sample is a vector indexed by `n1, n2, l`, where `n1` and `n2` are radial
/// basis indexes and `l` is the angular index:
///
/// `< n1 n2 l | X_i > = \sum_m < n1 l m | X_i > < n2 l m | X_i >`
///
/// where the `< n l m | X_i >` are the spherical expansion coefficients.
///
/// See [this review article](https://doi.org/10.1063/1.5090481) for more
/// information on the SOAP representations.
#[derive(Debug, Clone)]
#[derive(serde::Deserialize, serde::Serialize, schemars::JsonSchema)]
pub struct PowerSpectrumParameters {
    /// Spherical cutoff to use for atomic environments
    pub cutoff: f64,
    /// Number of radial basis function to use
    pub max_radial: usize,
    /// Number of spherical harmonics to use
    pub max_angular: usize,
    /// Width of the atom-centered gaussian creating the atomic density
    pub atomic_gaussian_width: f64,
    /// Weight of the central atom contribution to the
    /// features. If `1.0` the center atom contribution is weighted the same
    /// as any other contribution. If `0.0` the central atom does not
    /// contribute to the features at all.
    pub center_atom_weight: f64,
    /// radial basis to use for the radial integral
    pub radial_basis: RadialBasis,
    /// cutoff function used to smooth the behavior around the cutoff radius
    pub cutoff_function: CutoffFunction,
    /// radial scaling can be used to reduce the importance of neighbor atoms
    /// further away from the center, usually improving the performance of the
    /// model
    #[serde(default)]
    pub radial_scaling: RadialScaling,
}

/// Calculator implementing the Smooth Overlap of Atomic Position (SOAP) power
/// spectrum representation of atomistic systems.
pub struct SoapPowerSpectrum {
    parameters: PowerSpectrumParameters,
    spherical_expansion: Calculator,
}

impl std::fmt::Debug for SoapPowerSpectrum {
    fn fmt(&self, f: &mut std::fmt::Formatter<'_>) -> std::fmt::Result {
        write!(f, "{:?}", self.parameters)
    }
}

impl SoapPowerSpectrum {
    pub fn new(parameters: PowerSpectrumParameters) -> Result<SoapPowerSpectrum, Error> {
        let expansion_parameters = SphericalExpansionParameters {
            cutoff: parameters.cutoff,
            max_radial: parameters.max_radial,
            max_angular: parameters.max_angular,
            atomic_gaussian_width: parameters.atomic_gaussian_width,
            center_atom_weight: parameters.center_atom_weight,
            radial_basis: parameters.radial_basis.clone(),
            cutoff_function: parameters.cutoff_function,
            radial_scaling: parameters.radial_scaling,
        };

        let spherical_expansion = SphericalExpansion::new(expansion_parameters)?;

        return Ok(SoapPowerSpectrum {
            parameters: parameters,
            spherical_expansion: Calculator::from(
                Box::new(spherical_expansion) as Box<dyn CalculatorBase>
            ),
        });
    }

    /// Construct a `TensorMap` containing the set of samples/properties we want
    /// the spherical expansion calculator to compute.
    ///
    /// For each block, samples will contain the same set of samples as the
    /// power spectrum, even if a neighbor species might not be around, since
    /// that simplifies the accumulation loops quite a lot.
    fn selected_spx_labels(&self, descriptor: &TensorMap) -> TensorMap {
        assert_eq!(descriptor.keys().names(), ["species_center", "species_neighbor_1", "species_neighbor_2"]);

        // first, go over the requested power spectrum properties and group them
        // depending on the species_neighbor
        let mut requested_by_key = HashMap::new();
        let mut requested_spherical_harmonics_l = BTreeSet::new();
        for (&[center, neighbor_1, neighbor_2], block) in descriptor.keys().iter_fixed_size().zip(descriptor.blocks()) {
            for &[l, n1, n2] in block.properties().iter_fixed_size() {
                requested_spherical_harmonics_l.insert(l.usize());

                let (_, properties) = requested_by_key.entry([l, center, neighbor_1]).or_insert_with(|| {
                    (BTreeSet::new(), BTreeSet::new())
                });
                properties.insert([n1]);

                let (_, properties) = requested_by_key.entry([l, center, neighbor_2]).or_insert_with(|| {
                    (BTreeSet::new(), BTreeSet::new())
                });
                properties.insert([n2]);
            }
        }

        // make sure all the expected blocks are there, even if the power
        // spectrum does not contain e.g. l=3 at all. The corresponding blocks
        // will have an empty set of properties
        for &[center, neighbor_1, neighbor_2] in descriptor.keys().iter_fixed_size() {
            for &l in &requested_spherical_harmonics_l {
                requested_by_key.entry([l.into(), center, neighbor_1]).or_insert_with(|| {
                    (BTreeSet::new(), BTreeSet::new())
                });

                requested_by_key.entry([l.into(), center, neighbor_2]).or_insert_with(|| {
                    (BTreeSet::new(), BTreeSet::new())
                });
            }
        }

        // Then, loop over the requested power spectrum, and accumulate the
        // samples we want to compute.
        for (&[_, requested_center, requested_neighbor], (samples, _)) in &mut requested_by_key {
            for (key, block) in descriptor {
                let center = key[0];
                let neighbor_1 = key[1];
                let neighbor_2 = key[2];

                if center != requested_center {
                    continue;
                }

                if !(requested_neighbor == neighbor_1 || requested_neighbor == neighbor_2) {
                    continue;
                }

                for &sample in block.samples().iter_fixed_size::<2>() {
                    samples.insert(sample);
                }
            }
        }

        let mut keys_builder = LabelsBuilder::new(vec!["spherical_harmonics_l", "species_center", "species_neighbor"]);
        let mut blocks = Vec::new();
        for (key, (samples, properties)) in requested_by_key {
            keys_builder.add(&key);

            let mut samples_builder = LabelsBuilder::new(vec!["structure", "center"]);
            for entry in samples {
                samples_builder.add(&entry);
            }
            let samples = samples_builder.finish();

            let mut properties_builder = LabelsBuilder::new(vec!["n"]);
            for entry in properties {
                properties_builder.add(&entry);
            }
            let properties = properties_builder.finish();

            blocks.push(TensorBlock::new(
                EmptyArray::new(vec![samples.count(), properties.count()]),
                &samples,
                &[],
                &properties,
            ).expect("invalid TensorBlock"));
        }

        // if the user selected only a subset of l entries, make sure there are
        // empty blocks for the corresponding keys in the spherical expansion
        // selection
        let mut missing_keys = BTreeSet::new();
        for &[center, neighbor_1, neighbor_2] in descriptor.keys().iter_fixed_size() {
            for spherical_harmonics_l in 0..=(self.parameters.max_angular) {
                if !requested_spherical_harmonics_l.contains(&spherical_harmonics_l) {
                    missing_keys.insert([spherical_harmonics_l.into(), center, neighbor_1]);
                    missing_keys.insert([spherical_harmonics_l.into(), center, neighbor_2]);
                }
            }
        }
        for key in missing_keys {
            keys_builder.add(&key);

            let samples = Labels::empty(vec!["structure", "center"]);
            let properties = Labels::empty(vec!["n"]);
            blocks.push(TensorBlock::new(
                EmptyArray::new(vec![samples.count(), properties.count()]),
                &samples,
                &[],
                &properties,
            ).expect("invalid TensorBlock"));
        }

        return TensorMap::new(keys_builder.finish(), blocks).expect("invalid TensorMap")
    }

    /// Pre-compute the correspondance between samples of the spherical
    /// expansion & the power spectrum, both for values and gradients.
    ///
    /// For example, the key `center, neighbor_1, neighbor_2 = 1, 6, 8` will
    /// have a very different set of samples from `c, n_1, n_2 = 1, 6, 6`; but
    /// both will use the spherical expansion `center, neighbor = 1, 6`.
    ///
    /// This function returns the list of spherical expansion sample indexes
    /// corresponding to the requested samples in `descriptor` for each block.
    fn samples_mapping(
        descriptor: &TensorMap,
        spherical_expansion: &TensorMap
    ) -> HashMap<Vec<LabelValue>, SamplesMapping> {
        let mut mapping = HashMap::new();
        for (key, block) in descriptor {
            let species_center = key[0];
            let species_neighbor_1 = key[1];
            let species_neighbor_2 = key[2];

            let block_data = block.data();
            if block_data.properties.count() == 0 {
                // no properties to compute, we don't really care about sample
                // mapping and we can not compute the real one (there is no l to
                // find the corresponding spx block), so we'll create a dummy
                // sample mapping / gradient sample mapping
                let mut values_mapping = Vec::new();
                for i in 0..block_data.samples.count() {
                    values_mapping.push((i, i));
                }

                let mut gradient_mapping = Vec::new();
                if let Some(gradient) = block.gradient("positions") {
                    let gradient = gradient.data();
                    for i in 0..gradient.samples.count() {
                        gradient_mapping.push((Some(i), Some(i)));
                    }
                }

                mapping.insert(key.to_vec(), SamplesMapping {
                    values: values_mapping,
                    gradients: gradient_mapping,
                });
                continue;
            }

            let mut values_mapping = Vec::new();

            // the spherical expansion samples are the same for all
            // `spherical_harmonics_l` values, so we only need to compute it for
            // the first one.
            let first_l = block_data.properties[0][0];

            let block_id_1 = spherical_expansion.keys().position(&[
                first_l, species_center, species_neighbor_1
            ]).expect("missing block in spherical expansion");
            let spx_block_1 = &spherical_expansion.block_by_id(block_id_1);
            let spx_samples_1 = spx_block_1.samples();

            let block_id_2 = spherical_expansion.keys().position(&[
                first_l, species_center, species_neighbor_2
            ]).expect("missing block in spherical expansion");
            let spx_block_2 = &spherical_expansion.block_by_id(block_id_2);
            let spx_samples_2 = spx_block_2.samples();

            values_mapping.reserve(block_data.samples.count());
            for sample in &*block_data.samples {
                let sample_1 = spx_samples_1.position(sample).expect("missing spherical expansion sample");
                let sample_2 = spx_samples_2.position(sample).expect("missing spherical expansion sample");
                values_mapping.push((sample_1, sample_2));
            }

            let mut gradient_mapping = Vec::new();
            if let Some(gradient) = block.gradient("positions") {
                let spx_gradient_1 = spx_block_1.gradient("positions").expect("missing spherical expansion gradients");
                let spx_gradient_2 = spx_block_2.gradient("positions").expect("missing spherical expansion gradients");

                let gradient_samples = gradient.samples();
                gradient_mapping.reserve(gradient_samples.count());

                let spx_gradient_1_samples = spx_gradient_1.samples();
                let spx_gradient_2_samples = spx_gradient_2.samples();

                for &[sample, structure, atom] in gradient_samples.iter_fixed_size() {
                    // The "sample" dimension in the power spectrum gradient
                    // samples do not necessarily matches the "sample" dimension
                    // in the spherical expansion gradient samples. We use the
                    // sample mapping for the values to create what would be the
                    // right gradient sample for spx, and then lookup its
                    // position in the spx gradient samples
                    let (spx_1_sample, spx_2_sample) = values_mapping[sample.usize()];

                    let mapping_1 = spx_gradient_1_samples.position(
                        &[spx_1_sample.into(), structure, atom]
                    );
                    let mapping_2 = spx_gradient_2_samples.position(
                        &[spx_2_sample.into(), structure, atom]
                    );

                    // at least one of the spx block should contribute to the
                    // gradients
                    debug_assert!(mapping_1.is_some() || mapping_2.is_some());

                    gradient_mapping.push((mapping_1, mapping_2));
                }
            }

            mapping.insert(key.to_vec(), SamplesMapping {
                values: values_mapping,
                gradients: gradient_mapping
            });
        }

        return mapping;
    }

    /// Get the list of spherical expansion to combine when computing a single
    /// block (associated with the given key) of the power spectrum.
    fn spx_properties_to_combine<'a>(
        key: &[LabelValue],
        properties: &Labels,
        spherical_expansion: &HashMap<&[LabelValue], SphericalExpansionBlock<'a>>,
    ) -> Vec<SpxPropertiesToCombine<'a>> {
        let species_center = key[0];
        let species_neighbor_1 = key[1];
        let species_neighbor_2 = key[2];

        return properties.par_iter().map(|property| {
            let l = property[0];
            let n1 = property[1];
            let n2 = property[2];

            let key_1: &[_] = &[l, species_center, species_neighbor_1];
            let block_1 = spherical_expansion.get(&key_1)
            .expect("missing first neighbor species block in spherical expansion");

            let key_2: &[_] = &[l, species_center, species_neighbor_2];
            let block_2 = spherical_expansion.get(&key_2)
                .expect("missing first neighbor species block in spherical expansion");

            // both blocks should had the same number of m components
            debug_assert_eq!(block_1.values.shape()[1], block_2.values.shape()[1]);

            let property_1 = block_1.properties.position(&[n1]).expect("missing n1");
            let property_2 = block_2.properties.position(&[n2]).expect("missing n2");

            let spherical_harmonics_l = l.usize();

            // For consistency with a full Clebsch-Gordan product we need to add
            // a `-1^l / sqrt(2 l + 1)` factor to the power spectrum invariants
            let normalization = if spherical_harmonics_l % 2 == 0 {
                f64::sqrt((2 * spherical_harmonics_l + 1) as f64)
            } else {
                -f64::sqrt((2 * spherical_harmonics_l + 1) as f64)
            };

            SpxPropertiesToCombine {
                spherical_harmonics_l,
                normalization,
                property_1,
                property_2,
                spx_1: block_1.clone(),
                spx_2: block_2.clone(),
            }
        }).collect();
    }
}


/// Data about the two spherical expansion block that will get combined to
/// produce a single (l, n1, n2) property in a single power spectrum block
struct SpxPropertiesToCombine<'a> {
    /// value of l
    spherical_harmonics_l: usize,
<<<<<<< HEAD
    /// normalization factor (-1)^l * sqrt(2 l + 1)
=======
    /// normalization factor $-1^l * \sqrt{2 l + 1}$
>>>>>>> 2851d47a
    normalization: f64,
    /// position of n1 in the first spherical expansion properties
    property_1: usize,
    /// position of n2 in the second spherical expansion properties
    property_2: usize,
    /// first spherical expansion block
    spx_1: SphericalExpansionBlock<'a>,
    /// second spherical expansion block
    spx_2: SphericalExpansionBlock<'a>,
}

/// Data from a single spherical expansion block
#[derive(Debug, Clone)]
struct SphericalExpansionBlock<'a> {
    properties: Labels,
    /// spherical expansion values
    values: &'a ndarray::ArrayD<f64>,
    /// spherical expansion position gradients
    positions_gradients: Option<&'a ndarray::ArrayD<f64>>,
    /// spherical expansion cell gradients
    cell_gradients: Option<&'a ndarray::ArrayD<f64>>,
}

/// Indexes of the spherical expansion samples/rows corresponding to each power
/// spectrum row.
struct SamplesMapping {
    /// Mapping for the values: if the row `i` of the power spectrum is a
    /// combination of the rows `j` and `k` of two spherical expansion blocks,
    /// then this vector will contain `(j, k)` at index `i`
    values: Vec<(usize, usize)>,
    /// Mapping for the gradients, with a similar layout as the `values`
    ///
    /// Some samples might not be defined in both of the spherical expansion
    /// blocks being considered, for examples when dealing with two different
    /// neighbor species, only one the sample corresponding to the right
    /// neighbor species will be `Some`.
    gradients: Vec<(Option<usize>, Option<usize>)>,
}

impl CalculatorBase for SoapPowerSpectrum {
    fn name(&self) -> String {
        "SOAP power spectrum".into()
    }

    fn parameters(&self) -> String {
        serde_json::to_string(&self.parameters).expect("failed to serialize to JSON")
    }

    fn cutoffs(&self) -> &[f64] {
        self.spherical_expansion.cutoffs()
    }

    fn keys(&self, systems: &mut [Box<dyn System>]) -> Result<metatensor::Labels, Error> {
        let builder = CenterTwoNeighborsSpeciesKeys {
            cutoff: self.parameters.cutoff,
            self_pairs: true,
            symmetric: true,
        };
        return builder.keys(systems);
    }

    fn sample_names(&self) -> Vec<&str> {
        AtomCenteredSamples::sample_names()
    }

    fn samples(&self, keys: &metatensor::Labels, systems: &mut [Box<dyn System>]) -> Result<Vec<Labels>, Error> {
        assert_eq!(keys.names(), ["species_center", "species_neighbor_1", "species_neighbor_2"]);
        let mut result = Vec::new();
        for [species_center, species_neighbor_1, species_neighbor_2] in keys.iter_fixed_size() {

            let builder = AtomCenteredSamples {
                cutoff: self.parameters.cutoff,
                species_center: SpeciesFilter::Single(species_center.i32()),
                // we only want center with both neighbor species present
                species_neighbor: SpeciesFilter::AllOf(
                    [
                        species_neighbor_1.i32(),
                        species_neighbor_2.i32()
                    ].iter().copied().collect()
                ),
                self_pairs: true,
            };

            result.push(builder.samples(systems)?);
        }

        return Ok(result);
    }

    fn positions_gradient_samples(&self, keys: &Labels, samples: &[Labels], systems: &mut [Box<dyn System>]) -> Result<Vec<Labels>, Error> {
        assert_eq!(keys.names(), ["species_center", "species_neighbor_1", "species_neighbor_2"]);
        assert_eq!(keys.count(), samples.len());

        let mut gradient_samples = Vec::new();
        for ([species_center, species_neighbor_1, species_neighbor_2], samples) in keys.iter_fixed_size().zip(samples) {
            let builder = AtomCenteredSamples {
                cutoff: self.parameters.cutoff,
                species_center: SpeciesFilter::Single(species_center.i32()),
                // gradients samples should contain either neighbor species
                species_neighbor: SpeciesFilter::OneOf(vec![
                    species_neighbor_1.i32(),
                    species_neighbor_2.i32()
                ]),
                self_pairs: true,
            };

            gradient_samples.push(builder.gradients_for(systems, samples)?);
        }

        return Ok(gradient_samples);
    }

    fn supports_gradient(&self, parameter: &str) -> bool {
        match parameter {
            "positions" => true,
            "cell" => true,
            _ => false,
        }
    }

    fn components(&self, keys: &metatensor::Labels) -> Vec<Vec<Labels>> {
        return vec![vec![]; keys.count()];
    }

    fn property_names(&self) -> Vec<&str> {
        vec!["l", "n1", "n2"]
    }

    fn properties(&self, keys: &metatensor::Labels) -> Vec<Labels> {
        let mut properties = LabelsBuilder::new(self.property_names());
        for l in 0..=self.parameters.max_angular {
            for n1 in 0..self.parameters.max_radial {
                for n2 in 0..self.parameters.max_radial {
                    properties.add(&[l, n1, n2]);
                }
            }
        }
        let properties = properties.finish();

        return vec![properties; keys.count()];
    }

    #[time_graph::instrument(name = "SoapPowerSpectrum::compute")]
    #[allow(clippy::too_many_lines)]
    fn compute(&mut self, systems: &mut [Box<dyn System>], descriptor: &mut TensorMap) -> Result<(), Error> {
        let mut gradients = Vec::new();
        if descriptor.block_by_id(0).gradient("positions").is_some() {
            gradients.push("positions");
        }
        if descriptor.block_by_id(0).gradient("cell").is_some() {
            gradients.push("cell");
        }

        let selected = self.selected_spx_labels(descriptor);

        let options = CalculationOptions {
            gradients: &gradients,
            selected_samples: LabelsSelection::Predefined(&selected),
            selected_properties: LabelsSelection::Predefined(&selected),
            selected_keys: Some(selected.keys()),
            ..Default::default()
        };

        let spherical_expansion = self.spherical_expansion.compute(
            systems,
            options,
        ).expect("failed to compute spherical expansion");
        let samples_mapping = SoapPowerSpectrum::samples_mapping(descriptor, &spherical_expansion);

        let spherical_expansion = spherical_expansion.iter().map(|(key, block)| {
            let spx_block = SphericalExpansionBlock {
                properties: block.properties(),
                values: block.values().to_array(),
                positions_gradients: block.gradient("positions").map(|g| g.values().to_array()),
                cell_gradients: block.gradient("cell").map(|g| g.values().to_array()),
            };

            (key, spx_block)
        }).collect();

        for (key, mut block) in descriptor {
            let species_neighbor_1 = key[1];
            let species_neighbor_2 = key[2];

            let mut block_data = block.data_mut();
            let properties_to_combine = SoapPowerSpectrum::spx_properties_to_combine(
                key,
                &block_data.properties,
                &spherical_expansion,
            );

            let mapping = samples_mapping.get(key).expect("missing sample mapping");

            block_data.values.as_array_mut()
                .axis_iter_mut(ndarray::Axis(0))
                .into_par_iter()
                .zip_eq(&mapping.values)
                .for_each(|(mut values, &(spx_sample_1, spx_sample_2))| {
                    for (property_i, spx) in properties_to_combine.iter().enumerate() {
                        let SpxPropertiesToCombine { spx_1, spx_2, ..} = spx;

                        let mut sum = 0.0;

                        for m in 0..(2 * spx.spherical_harmonics_l + 1) {
                            // unsafe is required to remove the bound checking
                            // in release mode (`uget` still checks bounds in
                            // debug mode)
                            unsafe {
                                sum += spx_1.values.uget([spx_sample_1, m, spx.property_1])
                                     * spx_2.values.uget([spx_sample_2, m, spx.property_2]);
                            }
                        }

                        if species_neighbor_1 != species_neighbor_2 {
                            // We only store values for `species_neighbor_1 <
                            // species_neighbor_2` because the values are the
                            // same for pairs `species_neighbor_1 <->
                            // species_neighbor_2` and `species_neighbor_2 <->
                            // species_neighbor_1`. To ensure the final kernels
                            // are correct, we have to multiply the
                            // corresponding values.
                            sum *= std::f64::consts::SQRT_2;
                        }

                        unsafe {
                            *values.uget_mut(property_i) = sum / spx.normalization;
                        }
                    }
                });

            // gradients with respect to the atomic positions
            if let Some(mut gradient) = block.gradient_mut("positions") {
                let gradient = gradient.data_mut();

                gradient.values.to_array_mut()
                    .axis_iter_mut(ndarray::Axis(0))
                    .into_par_iter()
                    .zip_eq(gradient.samples.par_iter())
                    .zip_eq(&mapping.gradients)
                    .for_each(|((mut values, gradient_sample), &(spx_grad_sample_1, spx_grad_sample_2))| {
                        for (property_i, spx) in properties_to_combine.iter().enumerate() {
                            let SpxPropertiesToCombine { spx_1, spx_2, ..} = spx;

                            let spx_1_gradient = spx_1.positions_gradients.expect("missing spherical expansion gradients");
                            let spx_2_gradient = spx_2.positions_gradients.expect("missing spherical expansion gradients");

                            let sample_i = gradient_sample[0].usize();
                            let (spx_sample_1, spx_sample_2) = mapping.values[sample_i];

                            let mut sum = [0.0, 0.0, 0.0];
                            if let Some(grad_sample_1) = spx_grad_sample_1 {
                                for m in 0..(2 * spx.spherical_harmonics_l + 1) {
                                    // SAFETY: see same loop for values
                                    unsafe {
                                        let value_2 = spx_2.values.uget([spx_sample_2, m, spx.property_2]);
                                        for d in 0..3 {
                                            sum[d] += value_2 * spx_1_gradient.uget([grad_sample_1, d, m, spx.property_1]);
                                        }
                                    }
                                }
                            }

                            if let Some(grad_sample_2) = spx_grad_sample_2 {
                                for m in 0..(2 * spx.spherical_harmonics_l + 1) {
                                    // SAFETY: see same loop for values
                                    unsafe {
                                        let value_1 = spx_1.values.uget([spx_sample_1, m, spx.property_1]);
                                        for d in 0..3 {
                                            sum[d] += value_1 * spx_2_gradient.uget([grad_sample_2, d, m, spx.property_2]);
                                        }
                                    }
                                }
                            }

                            if species_neighbor_1 != species_neighbor_2 {
                                // see above
                                for d in 0..3 {
                                    sum[d] *= std::f64::consts::SQRT_2;
                                }
                            }

                            for d in 0..3 {
                                unsafe {
                                    *values.uget_mut([d, property_i]) = sum[d] / spx.normalization;
                                }
                            }
                        }
                    });
            }

            // gradients with respect to the cell parameters
            if let Some(mut gradient) = block.gradient_mut("cell") {
                let gradient = gradient.data_mut();

                gradient.values.to_array_mut()
                    .axis_iter_mut(ndarray::Axis(0))
                    .into_par_iter()
                    .zip_eq(gradient.samples.par_iter())
                    .for_each(|(mut values, gradient_sample)| {
                        for (property_i, spx) in properties_to_combine.iter().enumerate() {
                            let SpxPropertiesToCombine { spx_1, spx_2, ..} = spx;

                            let spx_1_gradient = spx_1.cell_gradients.expect("missing spherical expansion gradients");
                            let spx_2_gradient = spx_2.cell_gradients.expect("missing spherical expansion gradients");

                            let sample_i = gradient_sample[0].usize();
                            let (spx_sample_1, spx_sample_2) = mapping.values[sample_i];

                            let mut sum = [
                                [0.0, 0.0, 0.0],
                                [0.0, 0.0, 0.0],
                                [0.0, 0.0, 0.0],
                            ];
                            for m in 0..(2 * spx.spherical_harmonics_l + 1) {
                                // SAFETY: see same loop for values
                                unsafe {
                                    let value_2 = spx_2.values.uget([spx_sample_2, m, spx.property_2]);
                                    for d1 in 0..3 {
                                        for d2 in 0..3 {
                                            sum[d1][d2] += value_2 * spx_1_gradient.uget([spx_sample_1, d1, d2, m, spx.property_1]);
                                        }
                                    }
                                }
                            }

                            for m in 0..(2 * spx.spherical_harmonics_l + 1) {
                                // SAFETY: see same loop for values
                                unsafe {
                                    let value_1 = spx_1.values.uget([spx_sample_1, m, spx.property_1]);
                                    for d1 in 0..3 {
                                        for d2 in 0..3 {
                                            sum[d1][d2] += value_1 * spx_2_gradient.uget([spx_sample_2, d1, d2, m, spx.property_2]);
                                        }
                                    }
                                }
                            }

                            if species_neighbor_1 != species_neighbor_2 {
                                // see above
                                for d1 in 0..3 {
                                    for d2 in 0..3 {
                                        sum[d1][d2] *= std::f64::consts::SQRT_2;
                                    }
                                }
                            }

                            for d1 in 0..3 {
                                for d2 in 0..3 {
                                    unsafe {
                                        *values.uget_mut([d1, d2, property_i]) = sum[d1][d2] / spx.normalization;
                                    }
                                }
                            }
                        }
                    });
            }

        }

        Ok(())
    }
}


#[cfg(test)]
mod tests {
    use metatensor::LabelValue;

    use crate::systems::test_utils::{test_systems, test_system};
    use crate::Calculator;

    use super::*;
    use crate::calculators::CalculatorBase;

    fn parameters() -> PowerSpectrumParameters {
        PowerSpectrumParameters {
            cutoff: 2.5,
            max_radial: 6,
            max_angular: 6,
            atomic_gaussian_width: 0.3,
            center_atom_weight: 1.0,
            radial_basis: RadialBasis::splined_gto(1e-8),
            radial_scaling: RadialScaling::None {},
            cutoff_function: CutoffFunction::ShiftedCosine { width: 0.5 },
        }
    }

    #[test]
    fn values() {
        let mut calculator = Calculator::from(Box::new(SoapPowerSpectrum::new(
            parameters()
        ).unwrap()) as Box<dyn CalculatorBase>);

        let mut systems = test_systems(&["water"]);
        let descriptor = calculator.compute(&mut systems, Default::default()).unwrap();

        assert_eq!(descriptor.keys().count(), 6);
        assert!(descriptor.keys().contains(
            &[LabelValue::new(1), LabelValue::new(1), LabelValue::new(1)]
        ));
        assert!(descriptor.keys().contains(
            &[LabelValue::new(1), LabelValue::new(-42), LabelValue::new(1)]
        ));
        assert!(descriptor.keys().contains(
            &[LabelValue::new(1), LabelValue::new(-42), LabelValue::new(-42)]
        ));

        assert!(descriptor.keys().contains(
            &[LabelValue::new(-42), LabelValue::new(1), LabelValue::new(1)]
        ));
        assert!(descriptor.keys().contains(
            &[LabelValue::new(-42), LabelValue::new(-42), LabelValue::new(1)]
        ));
        assert!(descriptor.keys().contains(
            &[LabelValue::new(-42), LabelValue::new(-42), LabelValue::new(-42)]
        ));

        // exact values for power spectrum are regression-tested in
        // `rascaline/tests/soap-power-spectrum.rs`
    }

    #[test]
    fn finite_differences_positions() {
        let calculator = Calculator::from(Box::new(SoapPowerSpectrum::new(
            parameters()
        ).unwrap()) as Box<dyn CalculatorBase>);

        let system = test_system("ethanol");
        let options = crate::calculators::tests_utils::FinalDifferenceOptions {
            displacement: 1e-6,
            max_relative: 5e-5,
            epsilon: 1e-16,
        };
        crate::calculators::tests_utils::finite_differences_positions(calculator, &system, options);
    }

    #[test]
    fn finite_differences_cell() {
        let calculator = Calculator::from(Box::new(SoapPowerSpectrum::new(
            parameters()
        ).unwrap()) as Box<dyn CalculatorBase>);

        let system = test_system("ethanol");
        let options = crate::calculators::tests_utils::FinalDifferenceOptions {
            displacement: 1e-5,
            max_relative: 5e-4,
            epsilon: 1e-16,
        };
        crate::calculators::tests_utils::finite_differences_cell(calculator, &system, options);
    }

    #[test]
    fn compute_partial() {
        let calculator = Calculator::from(Box::new(SoapPowerSpectrum::new(
            parameters()
        ).unwrap()) as Box<dyn CalculatorBase>);

        let mut systems = test_systems(&["methane"]);

        let properties = Labels::new(["l", "n1", "n2"], &[
            [0, 0, 1],
            [3, 3, 3],
            [2, 4, 3],
            [1, 4, 4],
            [5, 1, 0],
            [1, 1, 2],
        ]);

        let samples = Labels::new(["structure", "center"], &[
            [0, 2],
            [0, 1],
        ]);

        let keys = Labels::new(["species_center", "species_neighbor_1", "species_neighbor_2"], &[
            [1, 1, 1],
            [6, 6, 6],
            [1, 8, 6], // not part of the default keys
            [1, 6, 6],
            [1, 1, 6],
            [6, 1, 1],
            [6, 1, 6],
        ]);

        crate::calculators::tests_utils::compute_partial(
            calculator, &mut systems, &keys, &samples, &properties
        );
    }

    #[test]
    fn compute_partial_per_key() {
        let keys = Labels::new(["species_center", "species_neighbor_1", "species_neighbor_2"], &[
            [1, 1, 1],
            [1, 1, 6],
            [1, 6, 6],
            [6, 1, 1],
            [6, 1, 6],
            [6, 6, 6],
        ]);

        let empty_block = metatensor::TensorBlock::new(
            EmptyArray::new(vec![1, 0]),
            &Labels::single(),
            &[],
            &Labels::new::<i32, 3>(["l", "n1", "n2"], &[]),
        ).unwrap();

        let blocks = vec![
            // H, H-H
            metatensor::TensorBlock::new(
                EmptyArray::new(vec![1, 1]),
                &Labels::single(),
                &[],
                &Labels::new(["l", "n1", "n2"], &[[2, 0, 0]]),
            ).unwrap(),
            // H, C-H
            empty_block.as_ref().try_clone().unwrap(),
            // H, C-C
            empty_block.as_ref().try_clone().unwrap(),
            // C, H-H
            empty_block.as_ref().try_clone().unwrap(),
            // C, C-H
            metatensor::TensorBlock::new(
                EmptyArray::new(vec![1, 1]),
                &Labels::single(),
                &[],
                &Labels::new(["l", "n1", "n2"], &[[3, 0, 0]]),
            ).unwrap(),
            // C, C-C
            empty_block,
        ];
        let selection = metatensor::TensorMap::new(keys, blocks).unwrap();

        let options = CalculationOptions {
            selected_properties: LabelsSelection::Predefined(&selection),
            ..Default::default()
        };

        let mut calculator = Calculator::from(Box::new(SoapPowerSpectrum::new(
            parameters()
        ).unwrap()) as Box<dyn CalculatorBase>);

        let mut systems = test_systems(&["methane"]);
        let descriptor = calculator.compute(&mut systems, options).unwrap();


        assert_eq!(descriptor.keys(), selection.keys());

        assert_eq!(descriptor.block_by_id(0).values().as_array().shape(), [4, 1]);
        assert_eq!(descriptor.block_by_id(1).values().as_array().shape(), [4, 0]);
        assert_eq!(descriptor.block_by_id(2).values().as_array().shape(), [4, 0]);
        assert_eq!(descriptor.block_by_id(3).values().as_array().shape(), [1, 0]);
        assert_eq!(descriptor.block_by_id(4).values().as_array().shape(), [1, 1]);
        assert_eq!(descriptor.block_by_id(5).values().as_array().shape(), [1, 0]);
    }

    #[test]
    fn center_atom_weight() {
        let system = &mut test_systems(&["CH"]);

        let mut parameters = parameters();
        parameters.cutoff = 0.5;
        parameters.center_atom_weight = 1.0;

        let mut calculator = Calculator::from(Box::new(
            SoapPowerSpectrum::new(parameters.clone()).unwrap(),
        ) as Box<dyn CalculatorBase>);
        let descriptor = calculator.compute(system, Default::default()).unwrap();

        parameters.center_atom_weight = 0.5;
        let mut calculator = Calculator::from(Box::new(
            SoapPowerSpectrum::new(parameters).unwrap(),
        ) as Box<dyn CalculatorBase>);

        let descriptor_scaled = calculator.compute(system, Default::default()).unwrap();

        for (block, block_scaled) in descriptor.blocks().iter().zip(descriptor_scaled.blocks()) {
            assert_eq!(block.values().as_array(), 4.0 * block_scaled.values().as_array());
        }
    }
}<|MERGE_RESOLUTION|>--- conflicted
+++ resolved
@@ -368,6 +368,16 @@
                 -f64::sqrt((2 * spherical_harmonics_l + 1) as f64)
             };
 
+            let spherical_harmonics_l = l.usize();
+
+            // For consistency with a full Clebsch-Gordan product we need to add
+            // a `-1^l / sqrt(2 l + 1)` factor to the power spectrum invariants
+            let normalization = if spherical_harmonics_l % 2 == 0 {
+                f64::sqrt((2 * spherical_harmonics_l + 1) as f64)
+            } else {
+                -f64::sqrt((2 * spherical_harmonics_l + 1) as f64)
+            };
+
             SpxPropertiesToCombine {
                 spherical_harmonics_l,
                 normalization,
@@ -386,12 +396,6 @@
 struct SpxPropertiesToCombine<'a> {
     /// value of l
     spherical_harmonics_l: usize,
-<<<<<<< HEAD
-    /// normalization factor (-1)^l * sqrt(2 l + 1)
-=======
-    /// normalization factor $-1^l * \sqrt{2 l + 1}$
->>>>>>> 2851d47a
-    normalization: f64,
     /// position of n1 in the first spherical expansion properties
     property_1: usize,
     /// position of n2 in the second spherical expansion properties
